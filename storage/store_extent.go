--- conflicted
+++ resolved
@@ -1,8 +1,4 @@
-<<<<<<< HEAD
-// Copyright 2018 The CFS Authors.
-=======
 // Copyright 2018 The Container File System Authors.
->>>>>>> 89190196
 //
 // Licensed under the Apache License, Version 2.0 (the "License");
 // you may not use this file except in compliance with the License.
@@ -70,19 +66,10 @@
 
 // Filters
 var (
-<<<<<<< HEAD
-
-	// TODO what does the "stable" mean here? Should we call it GetStableNormalExtentFilter ?
-	GetStableExtentFilter = func() ExtentFilter {
-		now := time.Now()
-		return func(info *ExtentInfo) bool {
-			return !IsTinyExtent(info.FileID) && now.Unix() - info.ModTime.Unix() > 10 * 60 && info.Deleted == false && info.Size > 0
-=======
 	NormalExtentFilter = func() ExtentFilter {
 		now := time.Now()
 		return func(extent *ExtentInfo) bool {
 			return !IsTinyExtent(extent.FileID) && now.Unix() - extent.ModifyTime.Unix() > 10 * 60 && extent.IsDeleted == false && extent.Size > 0
->>>>>>> 89190196
 		}
 	}
 
@@ -116,20 +103,6 @@
 // Multiple small files can be appended to the same tinyExtent.
 // In addition, the deletion of small files is implemented by the punch hole from the underlying file system.
 type ExtentStore struct {
-<<<<<<< HEAD
-	dataDir             string                 // TODO why not call it dataPath?
-	baseExtentID        uint64                 // TODO what is baseExtentID
-	extentInfoMap       map[uint64]*ExtentInfo // map that stores all the extent information
-	extentInfoMux       sync.RWMutex           // TODO should we call it eiMutex or infoMutex?
-	cache               *ExtentCache           // extent cache
-	lock                sync.Mutex // TODO we should not call it lock. maybe just "mutex"?
-	storeSize           int      // TODO what is store size
-	metaFp              *os.File // TODO metadata file pointer?
-	deleteFp            *os.File // TODO store delete extent history?  what does this mean?
-	verifyCrcFp         *os.File
-	closeC              chan bool
-	closed              bool
-=======
 	dataDir       string                 // TODO why not call it dataPath?
 	baseExtentID  uint64                 // TODO what is baseExtentID
 	extentInfoMap map[uint64]*ExtentInfo // map that stores all the extent information
@@ -142,7 +115,6 @@
 	verifyCrcFp   *os.File
 	closeC        chan bool
 	closed        bool
->>>>>>> 89190196
 	// avaliTinyExtentCh   chan uint64 //avali tinyExtent chan
 	// unavaliTinyExtentCh chan uint64 //unavali tinyExtent chan
 	goodTinyExtentC chan uint64 // available tinyExtent chan TODO I thought the names of all the channels should be ended with "C"
@@ -151,12 +123,7 @@
 	partitionID         uint64 //partitionID
 }
 
-<<<<<<< HEAD
-// TODO Is there any special reason to warp the MkdirAll function?
-func CheckAndCreateSubdir(name string) (err error) {
-=======
 func MkdirAll(name string) (err error) {
->>>>>>> 89190196
 	return os.MkdirAll(name, 0755)
 }
 
@@ -208,11 +175,7 @@
 		extentInfoSlice []*ExtentInfo
 	)
 
-<<<<<<< HEAD
-	if extentInfoSlice, err = s.GetAllWatermarks(GetStableExtentFilter()); err != nil {
-=======
 	if extentInfoSlice, err = s.GetAllWatermarks(NormalExtentFilter()); err != nil {
->>>>>>> 89190196
 		return
 	}
 
@@ -245,11 +208,7 @@
 	var extent *Extent
 	name := path.Join(s.dataDir, strconv.Itoa(int(extentID)))
 	if s.HasExtent(extentID) {
-<<<<<<< HEAD
-		err = ErrorExtentHasExsit
-=======
 		err = ExtentExistsError
->>>>>>> 89190196
 		return err
 	}
 	if !IsTinyExtent(extentID) && extentID >= MaxExtentId {
@@ -317,26 +276,16 @@
 
 // HasExtent tells if the extent store has the extent with the given ID
 func (s *ExtentStore) HasExtent(extentID uint64) (exist bool) {
-<<<<<<< HEAD
-	s.extentInfoMux.RLock()
-	defer s.extentInfoMux.RUnlock()
-=======
 	s.eiMutex.RLock()
 	defer s.eiMutex.RUnlock()
->>>>>>> 89190196
 	_, exist = s.extentInfoMap[extentID]
 	return
 }
 
 // ExtentCount returns the number of extents in the extentInfoMap
 func (s *ExtentStore) ExtentCount() (count int) {
-<<<<<<< HEAD
-	s.extentInfoMux.RLock()
-	defer s.extentInfoMux.RUnlock()
-=======
 	s.eiMutex.RLock()
 	defer s.eiMutex.RUnlock()
->>>>>>> 89190196
 	return len(s.extentInfoMap)
 }
 
