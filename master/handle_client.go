--- conflicted
+++ resolved
@@ -31,11 +31,7 @@
 	UsedSize  uint64
 }
 
-<<<<<<< HEAD
-// TODO DataPartitionResponse defines the response to a data partition?
-=======
 // DataPartitionResponse defines the response from a data node to the master that is related to a data partition.
->>>>>>> 89190196
 type DataPartitionResponse struct {
 	PartitionID uint64
 	Status      int8
@@ -93,11 +89,7 @@
 	return
 }
 
-<<<<<<< HEAD
-//获取vol下所有的data partition
-=======
 // Obtain all the data partitions in a volume.
->>>>>>> 89190196
 func (m *Server) getDataPartitions(w http.ResponseWriter, r *http.Request) {
 	var (
 		body []byte
@@ -127,7 +119,6 @@
 	return
 }
 
-//获取vol下所有的data partition和meta partition
 func (m *Server) getVol(w http.ResponseWriter, r *http.Request) {
 	var (
 		body []byte
@@ -155,11 +146,7 @@
 	return
 }
 
-<<<<<<< HEAD
-//获取vol的总容量和已使用空间信息
-=======
 // Obtain the volume information such as total capacity and used space, etc.
->>>>>>> 89190196
 func (m *Server) getVolStatInfo(w http.ResponseWriter, r *http.Request) {
 	var (
 		body []byte
@@ -249,11 +236,7 @@
 		mp          *MetaPartition
 		ok          bool
 	)
-<<<<<<< HEAD
-	if name, partitionID, err = extractPartitionIdAndName(r); err != nil {
-=======
 	if name, partitionID, err = parseAndExtractPartitionInfo(r); err != nil {
->>>>>>> 89190196
 		goto errHandler
 	}
 	if vol, ok = m.cluster.vols[name]; !ok {
@@ -277,13 +260,8 @@
 	return
 }
 
-<<<<<<< HEAD
-// TODO find a better name for extractPartitionIdAndName
-func extractPartitionIdAndName(r *http.Request) (name string, partitionID uint64, err error) {
-=======
 func parseAndExtractPartitionInfo(r *http.Request) (name string, partitionID uint64, err error) {
 	// TODO unhandled error
->>>>>>> 89190196
 	r.ParseForm()
 	if name, err = extractName(r); err != nil {
 		return
@@ -295,10 +273,6 @@
 }
 
 
-<<<<<<< HEAD
-// TODO this function is exactly the same as extractDataPartitionID in handle_admin.go
-=======
->>>>>>> 89190196
 func extractMetaPartitionID(r *http.Request) (partitionID uint64, err error) {
 	var value string
 	if value = r.FormValue(idKey); value == "" {
@@ -308,13 +282,8 @@
 	return strconv.ParseUint(value, 10, 64)
 }
 
-<<<<<<< HEAD
-// TODO find a better name for parseAndExtractName
-func parseAndExtractName(r *http.Request) (name string, err error) {
-=======
 func parseAndExtractName(r *http.Request) (name string, err error) {
 	// TODO unhandled error
->>>>>>> 89190196
 	r.ParseForm()
 	return extractName(r)
 }
